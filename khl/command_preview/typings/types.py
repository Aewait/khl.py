--- conflicted
+++ resolved
@@ -84,15 +84,6 @@
             content = f'(met){self.msg.author_id}(met) ' + content
         quote: str = self.msg.msg_id if reply else ''
 
-<<<<<<< HEAD
-        if not self.bot:
-            raise AttributeError('Session send used before assigning a bot.'
-                                 f' Command: {self.command.name}')
-        self.msg_sent = await self.bot.send(object_name=message_type,
-                                            content=content,
-                                            channel_id=self.msg.target_id,
-                                            quote=quote)
-=======
         if (not self.bot):
             raise AttributeError(
                 'Session send method used before setting a bot.'
@@ -104,6 +95,5 @@
             if message_channel else self.msg.target_id,
             quote=quote)
         print(self.msg_sent)
->>>>>>> 77d50ed6
         self.result_type = result_type
         return self